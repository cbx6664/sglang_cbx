# Copyright 2023-2024 SGLang Team
# Licensed under the Apache License, Version 2.0 (the "License");
# you may not use this file except in compliance with the License.
# You may obtain a copy of the License at
#
#     http://www.apache.org/licenses/LICENSE-2.0
#
# Unless required by applicable law or agreed to in writing, software
# distributed under the License is distributed on an "AS IS" BASIS,
# WITHOUT WARRANTIES OR CONDITIONS OF ANY KIND, either express or implied.
# See the License for the specific language governing permissions and
# limitations under the License.
# ==============================================================================
"""A scheduler that manages a tensor parallel GPU worker."""

import faulthandler
import logging
import os
import signal
import sys
import threading
import time
from collections import defaultdict, deque
from concurrent import futures
from dataclasses import dataclass
from http import HTTPStatus
from types import SimpleNamespace
from typing import Dict, List, Optional, Tuple, Union

import psutil
import setproctitle
import torch
import zmq
from torch.distributed import barrier

from sglang.global_config import global_config
from sglang.srt.configs.model_config import ModelConfig
from sglang.srt.constrained.base_grammar_backend import (
    INVALID_GRAMMAR_OBJ,
    create_grammar_backend,
)
from sglang.srt.disaggregation.decode import (
    DecodePreallocQueue,
    DecodeTransferQueue,
    SchedulerDisaggregationDecodeMixin,
)
from sglang.srt.disaggregation.kv_events import EventPublisherFactory, KVEventBatch
from sglang.srt.disaggregation.prefill import (
    PrefillBootstrapQueue,
    SchedulerDisaggregationPrefillMixin,
)
from sglang.srt.disaggregation.utils import (
    DisaggregationMode,
    MetadataBuffers,
    ReqToMetadataIdxAllocator,
    TransferBackend,
    prepare_abort,
)
from sglang.srt.distributed import get_pp_group, get_world_group
from sglang.srt.hf_transformers_utils import (
    get_processor,
    get_tokenizer,
    get_tokenizer_from_processor,
)
from sglang.srt.layers.dp_attention import compute_dp_attention_world_info
from sglang.srt.layers.logits_processor import LogitsProcessorOutput
from sglang.srt.managers.expert_distribution import (
    get_global_expert_distribution_recorder,
)
from sglang.srt.managers.io_struct import (
    AbortReq,
    CloseSessionReqInput,
    ExpertDistributionReq,
    ExpertDistributionReqOutput,
    FlushCacheReqInput,
    FlushCacheReqOutput,
    GetInternalStateReq,
    GetInternalStateReqOutput,
    GetWeightsByNameReqInput,
    GetWeightsByNameReqOutput,
    HealthCheckOutput,
    InitWeightsUpdateGroupReqInput,
    InitWeightsUpdateGroupReqOutput,
    OpenSessionReqInput,
    OpenSessionReqOutput,
    ProfileReq,
    ProfileReqOutput,
    ProfileReqType,
    ReleaseMemoryOccupationReqInput,
    ReleaseMemoryOccupationReqOutput,
    ResumeMemoryOccupationReqInput,
    ResumeMemoryOccupationReqOutput,
    RpcReqInput,
    RpcReqOutput,
    SetInternalStateReq,
    SetInternalStateReqOutput,
    SlowDownReqInput,
    SlowDownReqOutput,
    TokenizedEmbeddingReqInput,
    TokenizedGenerateReqInput,
    UpdateWeightFromDiskReqInput,
    UpdateWeightFromDiskReqOutput,
    UpdateWeightsFromDistributedReqInput,
    UpdateWeightsFromDistributedReqOutput,
    UpdateWeightsFromTensorReqInput,
    UpdateWeightsFromTensorReqOutput,
)
from sglang.srt.managers.mm_utils import init_embedding_cache
from sglang.srt.managers.schedule_batch import (
    FINISH_ABORT,
    MultimodalInputs,
    Req,
    ScheduleBatch,
    global_server_args_dict,
)
from sglang.srt.managers.schedule_policy import (
    AddReqResult,
    PrefillAdder,
    SchedulePolicy,
)
from sglang.srt.managers.scheduler_output_processor_mixin import (
    SchedulerOutputProcessorMixin,
)
from sglang.srt.managers.session_controller import Session
from sglang.srt.managers.tp_worker import TpModelWorker
from sglang.srt.managers.tp_worker_overlap_thread import TpModelWorkerClient
from sglang.srt.managers.utils import validate_input_length
from sglang.srt.mem_cache.chunk_cache import ChunkCache
from sglang.srt.mem_cache.hiradix_cache import HiRadixCache
from sglang.srt.mem_cache.radix_cache import RadixCache
from sglang.srt.metrics.collector import SchedulerMetricsCollector, SchedulerStats
from sglang.srt.model_executor.forward_batch_info import ForwardMode, PPProxyTensors
from sglang.srt.reasoning_parser import ReasoningParser
from sglang.srt.server_args import PortArgs, ServerArgs
from sglang.srt.speculative.spec_info import SpeculativeAlgorithm
from sglang.srt.torch_memory_saver_adapter import TorchMemorySaverAdapter
from sglang.srt.two_batch_overlap import TboDPAttentionPreparer
from sglang.srt.utils import (
    DeepEPMode,
    DynamicGradMode,
    broadcast_pyobj,
    configure_logger,
    disable_request_logging,
    get_available_gpu_memory,
    get_bool_env_var,
    get_zmq_socket,
    kill_itself_when_parent_died,
    point_to_point_pyobj,
    pyspy_dump_schedulers,
    set_gpu_proc_affinity,
    set_random_seed,
    suppress_other_loggers,
)
from sglang.utils import TypeBasedDispatcher, get_exception_traceback

logger = logging.getLogger(__name__)

# Test retract decode for debugging purposes
TEST_RETRACT = get_bool_env_var("SGLANG_TEST_RETRACT")
RECORD_STEP_TIME = get_bool_env_var("SGLANG_RECORD_STEP_TIME")
GRAMMAR_TIMEOUT = float(os.environ.get("SGLANG_GRAMMAR_TIMEOUT", 300))


@dataclass
class GenerationBatchResult:
    logits_output: Optional[LogitsProcessorOutput]
    pp_hidden_states_proxy_tensors: Optional[torch.Tensor]
    next_token_ids: Optional[List[int]]
    extend_input_len_per_req: List[int]
    extend_logprob_start_len_per_req: List[int]
    bid: int
    can_run_cuda_graph: bool


@dataclass
class EmbeddingBatchResult:
    embeddings: torch.Tensor
    bid: int


class Scheduler(
    SchedulerOutputProcessorMixin,
    SchedulerDisaggregationDecodeMixin,
    SchedulerDisaggregationPrefillMixin,
):
    """A scheduler that manages a tensor parallel GPU worker."""

    def __init__(
        self,
        server_args: ServerArgs,
        port_args: PortArgs,
        gpu_id: int,
        tp_rank: int,
        pp_rank: int,
        dp_rank: Optional[int],
    ):
        # Parse args
        self.server_args = server_args
        self.tp_rank = tp_rank
        self.pp_rank = pp_rank
        self.tp_size = server_args.tp_size
        self.pp_size = server_args.pp_size
        self.dp_size = server_args.dp_size
        self.schedule_policy = server_args.schedule_policy
        self.lora_paths = server_args.lora_paths
        self.max_loras_per_batch = server_args.max_loras_per_batch
        self.enable_overlap = not server_args.disable_overlap_schedule
        self.skip_tokenizer_init = server_args.skip_tokenizer_init
        self.enable_metrics = server_args.enable_metrics
        self.enable_kv_cache_events = server_args.kv_events_config is not None
        self.stream_interval = server_args.stream_interval
        self.spec_algorithm = SpeculativeAlgorithm.from_string(
            server_args.speculative_algorithm
        )
        self.gpu_id = gpu_id
        self.enable_hierarchical_cache = server_args.enable_hierarchical_cache
        self.page_size = server_args.page_size
        self.dp_size = server_args.dp_size
        self.attn_tp_rank, self.attn_tp_size, self.attn_dp_rank = (
            compute_dp_attention_world_info(
                server_args.enable_dp_attention,
                self.tp_rank,
                self.tp_size,
                self.dp_size,
            )
        )

        # Init inter-process communication
        context = zmq.Context(2)
        if self.pp_rank == 0 and self.attn_tp_rank == 0:
            self.recv_from_tokenizer = get_zmq_socket(
                context, zmq.PULL, port_args.scheduler_input_ipc_name, False
            )
            self.send_to_tokenizer = get_zmq_socket(
                context, zmq.PUSH, port_args.tokenizer_ipc_name, False
            )

            if server_args.skip_tokenizer_init:
                # Directly send to the TokenizerManager
                self.send_to_detokenizer = get_zmq_socket(
                    context, zmq.PUSH, port_args.tokenizer_ipc_name, False
                )
            else:
                # Send to the DetokenizerManager
                self.send_to_detokenizer = get_zmq_socket(
                    context, zmq.PUSH, port_args.detokenizer_ipc_name, False
                )

            self.recv_from_rpc = get_zmq_socket(
                context, zmq.DEALER, port_args.rpc_ipc_name, False
            )
        else:
            self.recv_from_tokenizer = None
            self.recv_from_rpc = None
            self.send_to_tokenizer = SimpleNamespace(send_pyobj=lambda x: None)
            self.send_to_detokenizer = SimpleNamespace(send_pyobj=lambda x: None)

        # Init tokenizer
        self.init_tokenizer()

        # Set reasoning_parser and think_end_id if --reasoning_parser is enabled
        if self.server_args.reasoning_parser and self.tokenizer:
            reasoning_parser = ReasoningParser(
                model_type=self.server_args.reasoning_parser, stream_reasoning=False
            )
            self.tokenizer.think_end_id = self.tokenizer.encode(
                reasoning_parser.detector.think_end_token, add_special_tokens=False
            )[0]

        # Check whether overlap can be enabled
        if not self.is_generation:
            self.enable_overlap = False
            logger.info("Overlap scheduler is disabled for embedding models.")

        # Launch a tensor parallel worker
        if self.enable_overlap:
            TpWorkerClass = TpModelWorkerClient
        else:
            TpWorkerClass = TpModelWorker

        self.tp_worker = TpWorkerClass(
            server_args=server_args,
            gpu_id=gpu_id,
            tp_rank=tp_rank,
            pp_rank=pp_rank,
            dp_rank=dp_rank,
            nccl_port=port_args.nccl_port,
        )

        # Launch a draft worker for speculative decoding
        if self.spec_algorithm.is_eagle():
            from sglang.srt.speculative.eagle_worker import EAGLEWorker

            self.draft_worker = EAGLEWorker(
                gpu_id=gpu_id,
                tp_rank=tp_rank,
                server_args=server_args,
                nccl_port=port_args.nccl_port,
                target_worker=self.tp_worker,
                dp_rank=dp_rank,
            )
        else:
            self.draft_worker = None

        # Get token and memory info from the model worker
        (
            self.max_total_num_tokens,
            self.max_prefill_tokens,
            self.max_running_requests,
            self.max_req_len,
            self.max_req_input_len,
            self.random_seed,
            self.device,
            worker_global_server_args_dict,
            _,
            _,
            _,
        ) = self.tp_worker.get_worker_info()
        if global_server_args_dict["max_micro_batch_size"] is None:
            global_server_args_dict["max_micro_batch_size"] = max(
                self.max_running_requests // server_args.pp_size, 1
            )

        self.tp_group = self.tp_worker.get_tp_group()
        self.tp_cpu_group = self.tp_group.cpu_group
        self.attn_tp_group = self.tp_worker.get_attention_tp_group()
        self.attn_tp_cpu_group = self.tp_worker.get_attention_tp_cpu_group()
        self.pp_group = get_pp_group()
        self.world_group = get_world_group()

        self.pad_input_ids_func = self.tp_worker.get_pad_input_ids_func()
        global_server_args_dict.update(worker_global_server_args_dict)
        set_random_seed(self.random_seed)

        # Print debug info
        if tp_rank == 0:
            avail_mem = get_available_gpu_memory(
                self.device, self.gpu_id, empty_cache=False
            )
            logger.info(
                f"max_total_num_tokens={self.max_total_num_tokens}, "
                f"chunked_prefill_size={server_args.chunked_prefill_size}, "
                f"max_prefill_tokens={self.max_prefill_tokens}, "
                f"max_running_requests={self.max_running_requests}, "
                f"context_len={self.model_config.context_len}, "
                f"available_gpu_mem={avail_mem:.2f} GB"
            )

        # Init memory pool and cache
        self.init_memory_pool_and_cache()

        # Init running status
        self.waiting_queue: List[Req] = []
        # The running decoding batch for continuous batching
        self.running_batch: ScheduleBatch = ScheduleBatch(reqs=[], batch_is_full=False)
        # The current forward batch
        self.cur_batch: Optional[ScheduleBatch] = None
        # The last forward batch
        self.last_batch: Optional[ScheduleBatch] = None
        self.forward_ct = 0
        self.forward_ct_decode = 0
        self.num_generated_tokens = 0
        self.num_prefill_tokens = 0
        self.last_decode_stats_tic = time.perf_counter()
        self.last_prefill_stats_tic = time.perf_counter()
        self.return_health_check_ct = 0
        self.current_stream = torch.get_device_module(self.device).current_stream()
        if self.device == "cpu":
            self.current_stream.synchronize = lambda: None  # No-op for CPU
        self.forward_sleep_time = None

        # Init session info
        self.sessions: Dict[str, Session] = {}

        # Init chunked prefill
        self.chunked_prefill_size = server_args.chunked_prefill_size
        if self.chunked_prefill_size <= 0:  # -1 means disable
            self.chunked_prefill_size = None
        self.chunked_req = None
        self.is_mixed_chunk = (
            self.chunked_prefill_size is not None and server_args.enable_mixed_chunk
        )

        # Init the grammar backend for constrained generation
        self.grammar_queue: List[Req] = []
        if not server_args.skip_tokenizer_init:
            self.grammar_backend = create_grammar_backend(
                server_args, self.tokenizer, self.model_config.vocab_size
            )
        else:
            self.grammar_backend = None

        # Init schedule policy and new token estimation
        self.policy = SchedulePolicy(
            self.schedule_policy,
            self.tree_cache,
            self.enable_hierarchical_cache,
        )
        assert (
            server_args.schedule_conservativeness >= 0
        ), "Invalid schedule_conservativeness"
        self.init_new_token_ratio = min(
            global_config.default_init_new_token_ratio
            * server_args.schedule_conservativeness,
            1.0,
        )
        self.min_new_token_ratio = min(
            self.init_new_token_ratio
            * global_config.default_min_new_token_ratio_factor,
            1.0,
        )
        self.new_token_ratio_decay = (
            self.init_new_token_ratio - self.min_new_token_ratio
        ) / global_config.default_new_token_ratio_decay_steps
        self.new_token_ratio = self.init_new_token_ratio

        # Init watchdog thread
        self.watchdog_timeout = server_args.watchdog_timeout
        t = threading.Thread(target=self.watchdog_thread, daemon=True)
        t.start()
        self.parent_process = psutil.Process().parent()

        # Init memory saver
        self.memory_saver_adapter = TorchMemorySaverAdapter.create(
            enable=server_args.enable_memory_saver
        )

        # Init profiler
        self.torch_profiler = None
        self.torch_profiler_output_dir: Optional[str] = None
        self.profiler_activities: Optional[List[str]] = None
        self.profile_id: Optional[str] = None
        self.profiler_target_forward_ct: Optional[int] = None
        self.profiler_target_prefill_ct: Optional[int] = None
        self.profiler_target_decode_ct: Optional[int] = None
        self.profiler_prefill_ct: Optional[int] = None
        self.profiler_decode_ct: Optional[int] = None
        self.profile_by_stage: bool = False
        self.profile_steps: Optional[int] = None
        self.profile_in_progress: bool = False
        self.rpd_profiler = None

        # Init metrics stats
        self.init_metrics()
        self.init_kv_events(server_args.kv_events_config)

        # Init request dispatcher
        self._request_dispatcher = TypeBasedDispatcher(
            [
                (TokenizedGenerateReqInput, self.handle_generate_request),
                (TokenizedEmbeddingReqInput, self.handle_embedding_request),
                (FlushCacheReqInput, self.flush_cache_wrapped),
                (AbortReq, self.abort_request),
                (OpenSessionReqInput, self.open_session),
                (CloseSessionReqInput, self.close_session),
                (UpdateWeightFromDiskReqInput, self.update_weights_from_disk),
                (InitWeightsUpdateGroupReqInput, self.init_weights_update_group),
                (
                    UpdateWeightsFromDistributedReqInput,
                    self.update_weights_from_distributed,
                ),
                (UpdateWeightsFromTensorReqInput, self.update_weights_from_tensor),
                (GetWeightsByNameReqInput, self.get_weights_by_name),
                (ReleaseMemoryOccupationReqInput, self.release_memory_occupation),
                (ResumeMemoryOccupationReqInput, self.resume_memory_occupation),
                (SlowDownReqInput, self.slow_down),
                (ProfileReq, self.profile),
                (GetInternalStateReq, self.get_internal_state),
                (SetInternalStateReq, self.set_internal_state),
                (RpcReqInput, self.handle_rpc_request),
                (ExpertDistributionReq, self.expert_distribution_handle),
            ]
        )

        self.disaggregation_mode = DisaggregationMode(
            self.server_args.disaggregation_mode
        )
        self.init_disaggregation()

    def init_tokenizer(self):
        server_args = self.server_args

        self.model_config = ModelConfig.from_server_args(server_args)
        self.is_generation = self.model_config.is_generation

        if server_args.skip_tokenizer_init:
            self.tokenizer = self.processor = None
        else:
            if self.model_config.is_multimodal:
                self.processor = get_processor(
                    server_args.tokenizer_path,
                    tokenizer_mode=server_args.tokenizer_mode,
                    trust_remote_code=server_args.trust_remote_code,
                    revision=server_args.revision,
                    use_fast=not server_args.disable_fast_image_processor,
                )
                self.tokenizer = get_tokenizer_from_processor(self.processor)
            else:
                self.tokenizer = get_tokenizer(
                    server_args.tokenizer_path,
                    tokenizer_mode=server_args.tokenizer_mode,
                    trust_remote_code=server_args.trust_remote_code,
                    revision=server_args.revision,
                )

    def init_memory_pool_and_cache(self):
        server_args = self.server_args

        self.req_to_token_pool, self.token_to_kv_pool_allocator = (
            self.tp_worker.get_memory_pool()
        )

        if (
            server_args.chunked_prefill_size is not None
            and server_args.disable_radix_cache
        ):
            self.tree_cache = ChunkCache(
                req_to_token_pool=self.req_to_token_pool,
                token_to_kv_pool_allocator=self.token_to_kv_pool_allocator,
                page_size=self.page_size,
            )
        else:
            if self.enable_hierarchical_cache:
                self.tree_cache = HiRadixCache(
                    req_to_token_pool=self.req_to_token_pool,
                    token_to_kv_pool_allocator=self.token_to_kv_pool_allocator,
                    tp_cache_group=self.tp_cpu_group,
                    page_size=self.page_size,
                    hicache_ratio=server_args.hicache_ratio,
                    hicache_size=server_args.hicache_size,
                    hicache_write_policy=server_args.hicache_write_policy,
                )
            else:
                self.tree_cache = RadixCache(
                    req_to_token_pool=self.req_to_token_pool,
                    token_to_kv_pool_allocator=self.token_to_kv_pool_allocator,
                    page_size=self.page_size,
                    disable=server_args.disable_radix_cache,
                    enable_kv_cache_events=self.enable_kv_cache_events,
                )

        self.decode_mem_cache_buf_multiplier = (
            1
            if self.spec_algorithm.is_none()
            else (
                server_args.speculative_num_draft_tokens
                + (
                    server_args.speculative_eagle_topk
                    * server_args.speculative_num_steps
                )
            )
        )

    def init_metrics(self):
        self.last_gen_throughput: float = 0.0
        self.last_input_throughput: float = 0.0
        self.step_time_dict = defaultdict(list)  # Dict[batch size -> step time]
        self.spec_num_total_accepted_tokens = 0
        self.spec_num_total_forward_ct = 0
        self.cum_spec_accept_length = 0
        self.cum_spec_accept_count = 0
        self.stats = SchedulerStats()
        if self.enable_metrics:
            engine_type = "unified"
            self.metrics_collector = SchedulerMetricsCollector(
                labels={
                    "model_name": self.server_args.served_model_name,
                    "engine_type": engine_type,
                },
            )

    def init_kv_events(self, kv_events_config: Optional[str]):
        if self.enable_kv_cache_events:
            self.kv_event_publisher = EventPublisherFactory.create(kv_events_config)

    def init_disaggregation(self):
        self.transfer_backend = TransferBackend(
            self.server_args.disaggregation_transfer_backend
        )

        if (
            self.disaggregation_mode == DisaggregationMode.DECODE
        ):  # *2 for the headroom.
            buffer_size = (self.req_to_token_pool.size) * 2
            req_to_metadata_buffer_idx_allocator = ReqToMetadataIdxAllocator(
                buffer_size
            )
            self.disagg_metadata_buffers = MetadataBuffers(buffer_size)

            # The decode requests polling kv cache
            self.disagg_decode_transfer_queue = DecodeTransferQueue(
                gloo_group=self.attn_tp_cpu_group,
                req_to_metadata_buffer_idx_allocator=req_to_metadata_buffer_idx_allocator,
                metadata_buffers=self.disagg_metadata_buffers,
                scheduler=self,
                tree_cache=self.tree_cache,
            )

            # The decode requests pending for pre-allocation
            self.disagg_decode_prealloc_queue = DecodePreallocQueue(
                req_to_token_pool=self.req_to_token_pool,
                token_to_kv_pool_allocator=self.token_to_kv_pool_allocator,
                draft_token_to_kv_pool=(
                    None
                    if self.draft_worker is None
                    else self.draft_worker.model_runner.token_to_kv_pool
                ),
                req_to_metadata_buffer_idx_allocator=req_to_metadata_buffer_idx_allocator,
                metadata_buffers=self.disagg_metadata_buffers,
                scheduler=self,
                transfer_queue=self.disagg_decode_transfer_queue,
                tree_cache=self.tree_cache,
                gloo_group=self.attn_tp_cpu_group,
                tp_rank=self.tp_rank,
                tp_size=self.tp_size,
                bootstrap_port=self.server_args.disaggregation_bootstrap_port,
                transfer_backend=self.transfer_backend,
            )

            # Metric for pre-allocation
            self.num_tokens_pre_allocated = 0

        elif self.disaggregation_mode == DisaggregationMode.PREFILL:
            # *2 for the headroom.
            buffer_size = self.max_running_requests * 2
            req_to_metadata_buffer_idx_allocator = ReqToMetadataIdxAllocator(
                buffer_size
            )
            self.disagg_metadata_buffers = MetadataBuffers(buffer_size)

            self.disagg_prefill_bootstrap_queue = PrefillBootstrapQueue(
                token_to_kv_pool=self.token_to_kv_pool_allocator.get_kvcache(),
                draft_token_to_kv_pool=(
                    None
                    if self.draft_worker is None
                    else self.draft_worker.model_runner.token_to_kv_pool
                ),
                req_to_metadata_buffer_idx_allocator=req_to_metadata_buffer_idx_allocator,
                metadata_buffers=self.disagg_metadata_buffers,
                tp_rank=self.tp_rank,
                tp_size=self.tp_size,
                bootstrap_port=self.server_args.disaggregation_bootstrap_port,
                gloo_group=self.attn_tp_cpu_group,
                transfer_backend=self.transfer_backend,
                scheduler=self,
            )
            # The prefill requests that are in the middle of kv sending
            self.disagg_prefill_inflight_queue: List[Req] = []

    @DynamicGradMode()
    def event_loop_normal(self):
        """A normal scheduler loop."""
        while True:
            recv_reqs = self.recv_requests()
            self.process_input_requests(recv_reqs)

            batch = self.get_next_batch_to_run()
            self.cur_batch = batch

            if batch:
                result = self.run_batch(batch)
                self.process_batch_result(batch, result)
            else:
                # When the server is idle, do self-check and re-init some states
                self.check_memory()
                self.new_token_ratio = self.init_new_token_ratio

            self.last_batch = batch

    @DynamicGradMode()
    def event_loop_overlap(self):
        """A scheduler loop that overlaps the CPU processing and GPU computation."""
        self.result_queue = deque()

        while True:
            recv_reqs = self.recv_requests()
            self.process_input_requests(recv_reqs)

            batch = self.get_next_batch_to_run()
            self.cur_batch = batch

            if batch:
                batch.launch_done = threading.Event()
                result = self.run_batch(batch)
                self.result_queue.append((batch.copy(), result))

                if self.last_batch is None:
                    # Create a dummy first batch to start the pipeline for overlap schedule.
                    # It is now used for triggering the sampling_info_done event.
                    tmp_batch = ScheduleBatch(
                        reqs=None,
                        forward_mode=ForwardMode.DUMMY_FIRST,
                        next_batch_sampling_info=self.tp_worker.cur_sampling_info,
                    )
                    self.process_batch_result(tmp_batch, None, batch.launch_done)

            if self.last_batch:
                # Process the results of the last batch
                tmp_batch, tmp_result = self.result_queue.popleft()
                tmp_batch.next_batch_sampling_info = (
                    self.tp_worker.cur_sampling_info if batch else None
                )
                # NOTE: we should use current launched batch's launch_done event Instead of the last batch's
                self.process_batch_result(
                    tmp_batch, tmp_result, batch.launch_done if batch else None
                )
            elif batch is None:
                # When the server is idle, do self-check and re-init some states
                self.check_memory()
                self.new_token_ratio = self.init_new_token_ratio

            self.last_batch = batch

    @DynamicGradMode()
    def event_loop_pp(self):
        """A non-overlap scheduler loop for pipeline parallelism."""
        mbs = [None] * self.pp_size
        last_mbs = [None] * self.pp_size
        self.running_mbs = [
            ScheduleBatch(reqs=[], batch_is_full=False) for _ in range(self.pp_size)
        ]
        bids = [None] * self.pp_size
        pp_outputs: Optional[PPProxyTensors] = None
        while True:
            server_is_idle = True
            for mb_id in range(self.pp_size):
                self.running_batch = self.running_mbs[mb_id]
                self.last_batch = last_mbs[mb_id]

                recv_reqs = self.recv_requests()
                self.process_input_requests(recv_reqs)
                mbs[mb_id] = self.get_next_batch_to_run()
                self.running_mbs[mb_id] = self.running_batch

                self.cur_batch = mbs[mb_id]
                if self.cur_batch:
                    server_is_idle = False
                    result = self.run_batch(self.cur_batch)

                # (last rank) send the outputs to the next step
                if self.pp_group.is_last_rank:
                    if self.cur_batch:
                        next_token_ids, bids[mb_id] = (
                            result.next_token_ids,
                            result.bid,
                        )
                        pp_outputs = PPProxyTensors(
                            {
                                "next_token_ids": next_token_ids,
                            }
                        )
                        # send the output from the last round to let the next stage worker run post processing
                        self.pp_group.send_tensor_dict(
                            pp_outputs.tensors,
                            all_gather_group=self.attn_tp_group,
                        )

                # receive outputs and post-process (filter finished reqs) the coming microbatch
                next_mb_id = (mb_id + 1) % self.pp_size
                next_pp_outputs = None
                if mbs[next_mb_id] is not None:
                    next_pp_outputs: Optional[PPProxyTensors] = PPProxyTensors(
                        self.pp_group.recv_tensor_dict(
                            all_gather_group=self.attn_tp_group
                        )
                    )
                    mbs[next_mb_id].output_ids = next_pp_outputs["next_token_ids"]
                    output_result = GenerationBatchResult(
                        logits_output=None,
                        pp_hidden_states_proxy_tensors=None,
                        next_token_ids=next_pp_outputs["next_token_ids"],
                        extend_input_len_per_req=None,
                        extend_logprob_start_len_per_req=None,
                        bid=bids[next_mb_id],
                        can_run_cuda_graph=result.can_run_cuda_graph,
                    )
                    self.process_batch_result(mbs[next_mb_id], output_result)
                    last_mbs[next_mb_id] = mbs[next_mb_id]

                # (not last rank)
                if not self.pp_group.is_last_rank:
                    if self.cur_batch:
                        bids[mb_id] = result.bid
                    # carry the outputs to the next stage
                    # send the outputs from the last round to let the next stage worker run post processing
                    if pp_outputs:
                        self.pp_group.send_tensor_dict(
                            pp_outputs.tensors,
                            all_gather_group=self.attn_tp_group,
                        )

                    # send out reqs to the next stage
                    dp_offset = self.attn_dp_rank * self.attn_tp_size
                    if self.attn_tp_rank == 0:
                        point_to_point_pyobj(
                            recv_reqs,
                            self.pp_rank * self.tp_size + dp_offset,
                            self.world_group.cpu_group,
                            self.pp_rank * self.tp_size + dp_offset,
                            (self.pp_rank + 1) * self.tp_size + dp_offset,
                        )

                    # send out proxy tensors to the next stage
                    if self.cur_batch:
                        self.pp_group.send_tensor_dict(
                            result.pp_hidden_states_proxy_tensors,
                            all_gather_group=self.attn_tp_group,
                        )

                pp_outputs = next_pp_outputs

            # When the server is idle, self-check and re-init some states
            if server_is_idle:
                self.check_memory()
                self.new_token_ratio = self.init_new_token_ratio

    def recv_requests(self) -> List[Req]:
        """Receive results at tp_rank = 0 and broadcast it to all other TP ranks."""
        if self.pp_rank == 0:
            if self.attn_tp_rank == 0:
                recv_reqs = []

                while True:
                    try:
                        recv_req = self.recv_from_tokenizer.recv_pyobj(zmq.NOBLOCK)
                    except zmq.ZMQError:
                        break
                    recv_reqs.append(recv_req)

                while True:
                    try:
                        recv_rpc = self.recv_from_rpc.recv_pyobj(zmq.NOBLOCK)
                    except zmq.ZMQError:
                        break
                    recv_reqs.append(recv_rpc)
            else:
                recv_reqs = None
        else:
            if self.attn_tp_rank == 0:
                dp_offset = self.attn_dp_rank * self.attn_tp_size
                recv_reqs = point_to_point_pyobj(
                    [],
                    self.pp_rank * self.tp_size + dp_offset,
                    self.world_group.cpu_group,
                    (self.pp_rank - 1) * self.tp_size + dp_offset,
                    self.pp_rank * self.tp_size + dp_offset,
                )
            else:
                recv_reqs = None

        if self.server_args.enable_dp_attention:
            if self.attn_tp_rank == 0:
                work_reqs = [
                    req
                    for req in recv_reqs
                    if isinstance(
                        req, (TokenizedGenerateReqInput, TokenizedEmbeddingReqInput)
                    )
                ]
                control_reqs = [
                    req
                    for req in recv_reqs
                    if not isinstance(
                        req, (TokenizedGenerateReqInput, TokenizedEmbeddingReqInput)
                    )
                ]
            else:
                work_reqs = None
                control_reqs = None

            if self.attn_tp_size != 1:
                work_reqs = broadcast_pyobj(
                    work_reqs,
                    self.attn_tp_group.rank,
                    self.attn_tp_cpu_group,
                    src=self.attn_tp_group.ranks[0],
                )
            if self.tp_size != 1:
                control_reqs = broadcast_pyobj(
                    control_reqs,
                    self.tp_group.rank,
                    self.tp_cpu_group,
                    src=self.tp_group.ranks[0],
                )
            recv_reqs = work_reqs + control_reqs
        elif self.tp_size != 1:
            recv_reqs = broadcast_pyobj(
                recv_reqs,
                self.tp_group.rank,
                self.tp_cpu_group,
                src=self.tp_group.ranks[0],
            )
        return recv_reqs

    def process_input_requests(self, recv_reqs: List):
        for recv_req in recv_reqs:
            # If it is a health check generation request and there are running requests, ignore it.
            if is_health_check_generate_req(recv_req) and (
                self.chunked_req is not None or not self.running_batch.is_empty()
            ):
                self.return_health_check_ct += 1
                continue

            output = self._request_dispatcher(recv_req)
            if output is not None:
                if isinstance(output, RpcReqOutput):
                    if self.recv_from_rpc is not None:
                        self.recv_from_rpc.send_pyobj(output)
                else:
                    self.send_to_tokenizer.send_pyobj(output)

    def handle_generate_request(
        self,
        recv_req: TokenizedGenerateReqInput,
    ):
        # Create a new request
        if (
            recv_req.session_params is None
            or recv_req.session_params.id is None
            or recv_req.session_params.id not in self.sessions
        ):
            if recv_req.input_embeds is not None:
                # Generate fake input_ids based on the length of input_embeds
                seq_length = len(recv_req.input_embeds)
                fake_input_ids = [1] * seq_length
                recv_req.input_ids = fake_input_ids

            if recv_req.bootstrap_port is None:
                # Use default bootstrap port
                recv_req.bootstrap_port = self.server_args.disaggregation_bootstrap_port

            req = Req(
                recv_req.rid,
                recv_req.input_text,
                recv_req.input_ids,
                recv_req.sampling_params,
                return_logprob=recv_req.return_logprob,
                top_logprobs_num=recv_req.top_logprobs_num,
                token_ids_logprob=recv_req.token_ids_logprob,
                stream=recv_req.stream,
                lora_path=recv_req.lora_path,
                input_embeds=recv_req.input_embeds,
                custom_logit_processor=recv_req.custom_logit_processor,
                return_hidden_states=recv_req.return_hidden_states,
                eos_token_ids=self.model_config.hf_eos_token_id,
                bootstrap_host=recv_req.bootstrap_host,
                bootstrap_port=recv_req.bootstrap_port,
                bootstrap_room=recv_req.bootstrap_room,
            )
            req.tokenizer = self.tokenizer

            if self.disaggregation_mode != DisaggregationMode.NULL:
                # Invalid request for disaggregated mode
                if recv_req.bootstrap_room is None:
                    error_msg = (
                        f"Invalid request: Disaggregated request received without "
                        f"boostrap room id. {req.rid=}"
                    )
                    logger.error(error_msg)
                    prepare_abort(req, error_msg)
                    self.stream_output([req], req.return_logprob)
                    return

            if (
                recv_req.session_params is not None
                and recv_req.session_params.id is not None
            ):
                req.finished_reason = FINISH_ABORT(
                    f"Invalid request: session id {recv_req.session_params.id} does not exist"
                )
                self._add_request_to_queue(req)
                return
        else:
            # Create a new request from a previous session
            session = self.sessions[recv_req.session_params.id]
            req = session.create_req(recv_req, self.tokenizer)
            if isinstance(req.finished_reason, FINISH_ABORT):
                self._add_request_to_queue(req)
                return

        # Handle multimodal inputs
        if recv_req.mm_inputs is not None:
            image_inputs = MultimodalInputs.from_dict(recv_req.mm_inputs)
            # Expand a single image token into multiple dummy tokens for receiving image embeddings
            req.origin_input_ids = self.pad_input_ids_func(
                req.origin_input_ids, image_inputs
            )
            req.extend_image_inputs(image_inputs)

            if len(req.origin_input_ids) >= self.max_req_input_len:
                req.set_finish_with_abort(
                    error_msg=(
                        "Multimodal prompt is too long after expanding multimodal tokens. "
                        f"After expanding {len(req.origin_input_ids_unpadded)=} => {len(req.origin_input_ids)} >= {self.max_req_input_len}."
                    )
                )
                self._add_request_to_queue(req)
                return

        # Validate prompt length
        error_msg = validate_input_length(
            req,
            self.max_req_input_len,
            self.server_args.allow_auto_truncate,
        )
        if error_msg:
            req.set_finish_with_abort(error_msg)
            self._add_request_to_queue(req)
            return

        # Copy more attributes
        if recv_req.logprob_start_len == -1 or not recv_req.return_logprob:
            # By default, only return the logprobs for output tokens
            req.logprob_start_len = len(req.origin_input_ids) - 1
        else:
            req.logprob_start_len = recv_req.logprob_start_len

        if req.logprob_start_len >= len(req.origin_input_ids):
            error_msg = f"{req.logprob_start_len=} is higher than the number of input tokens {len(req.origin_input_ids)=}. Please use a smaller logprob_start_len."
            req.logprob_start_len = len(req.origin_input_ids) - 1
            req.set_finish_with_abort(error_msg)
            self._add_request_to_queue(req)
            return

        req.sampling_params.max_new_tokens = min(
            (
                req.sampling_params.max_new_tokens
                if req.sampling_params.max_new_tokens is not None
                else 1 << 30
            ),
            self.max_req_len - len(req.origin_input_ids) - 1,
        )

        # Init grammar cache for this request
        add_to_grammar_queue = False
        if (
            req.sampling_params.json_schema is not None
            or req.sampling_params.regex is not None
            or req.sampling_params.ebnf is not None
            or req.sampling_params.structural_tag is not None
        ):
            assert self.grammar_backend is not None
            if req.sampling_params.json_schema is not None:
                key = ("json", req.sampling_params.json_schema)
            elif req.sampling_params.regex is not None:
                key = ("regex", req.sampling_params.regex)
            elif req.sampling_params.ebnf is not None:
                key = ("ebnf", req.sampling_params.ebnf)
            elif req.sampling_params.structural_tag:
                key = ("structural_tag", req.sampling_params.structural_tag)

            value, cache_hit = self.grammar_backend.get_cached_or_future_value(key)
            req.grammar = value

            if not cache_hit:
                req.grammar_key = key
                add_to_grammar_queue = True
            else:
                if value is INVALID_GRAMMAR_OBJ:  # We hit a cached invalid grammar.
                    error_msg = f"Invalid grammar request with cache hit: {key=}"
                    req.set_finish_with_abort(error_msg)

        if add_to_grammar_queue:
            req.queue_time_start = time.perf_counter()
            self.grammar_queue.append(req)
        else:
            self._add_request_to_queue(req)

    def _add_request_to_queue(self, req: Req):
        req.queue_time_start = time.perf_counter()
        if self.disaggregation_mode == DisaggregationMode.PREFILL:
            self.disagg_prefill_bootstrap_queue.add(req)
        elif self.disaggregation_mode == DisaggregationMode.DECODE:
            self.disagg_decode_prealloc_queue.add(req)
        else:
            self.waiting_queue.append(req)

    def _extend_requests_to_queue(self, reqs: List[Req]):
        if self.disaggregation_mode == DisaggregationMode.PREFILL:
            self.disagg_prefill_bootstrap_queue.extend(reqs)
        elif self.disaggregation_mode == DisaggregationMode.DECODE:
            # If this is a decode server, we put the request to the decode pending prealloc queue
            self.disagg_decode_prealloc_queue.extend(reqs)
        else:
            self.waiting_queue.extend(reqs)

    def handle_embedding_request(
        self,
        recv_req: TokenizedEmbeddingReqInput,
    ):
        req = Req(
            recv_req.rid,
            recv_req.input_text,
            recv_req.input_ids,
            recv_req.sampling_params,
        )
        req.tokenizer = self.tokenizer

        # Handle multimodal inputs
        if recv_req.image_inputs is not None:
            image_inputs = MultimodalInputs.from_dict(recv_req.image_inputs)
            # Expand a single image token into multiple dummy tokens for receiving image embeddings
            req.origin_input_ids = self.pad_input_ids_func(
                req.origin_input_ids, image_inputs
            )
            req.extend_image_inputs(image_inputs)

            if len(req.origin_input_ids) >= self.max_req_input_len:
                req.set_finish_with_abort(
                    error_msg=(
                        "Multimodal prompt is too long after expanding multimodal tokens. "
                        f"After expanding {len(req.origin_input_ids_unpadded)=} => {len(req.origin_input_ids)} >= {self.max_req_input_len}."
                    )
                )
                self._add_request_to_queue(req)
                return

        # Validate prompts length
        error_msg = validate_input_length(
            req,
            self.max_req_input_len,
            self.server_args.allow_auto_truncate,
        )
        if error_msg:
            self._add_request_to_queue(req)
            return

        # Copy more attributes
        req.logprob_start_len = len(req.origin_input_ids) - 1
        self._add_request_to_queue(req)

    def log_prefill_stats(
        self,
        adder: PrefillAdder,
        can_run_list: List[Req],
        running_bs: int,
    ):
        gap_latency = time.perf_counter() - self.last_prefill_stats_tic
        self.last_prefill_stats_tic = time.perf_counter()
        self.last_input_throughput = self.num_prefill_tokens / gap_latency
        self.num_prefill_tokens = 0

        num_used = self.max_total_num_tokens - (
            self.token_to_kv_pool_allocator.available_size()
            + self.tree_cache.evictable_size()
        )

        num_new_seq = len(can_run_list)
        f = (
            f"Prefill batch. "
            f"#new-seq: {num_new_seq}, "
            f"#new-token: {adder.log_input_tokens}, "
            f"#cached-token: {adder.log_hit_tokens}, "
            f"token usage: {num_used / self.max_total_num_tokens:.2f}, "
            f"#running-req: {running_bs}, "
        )

        if self.disaggregation_mode == DisaggregationMode.PREFILL:
            f += f"#unbootstrapped-req: {len(self.disagg_prefill_bootstrap_queue.queue)}, "
            f += f"#queue-req: {len(self.waiting_queue)}, "
            f += f"#transferring-req: {len(self.disagg_prefill_inflight_queue)}, "
            f += f"time: {gap_latency:.2f} "
        else:
            f += f"#queue-req: {len(self.waiting_queue)}"

        logger.info(f)

        if self.enable_metrics:
            cache_hit_rate = adder.log_hit_tokens / (
                adder.log_input_tokens + adder.log_hit_tokens
            )
            self.stats.num_running_reqs = running_bs
            self.stats.num_used_tokens = num_used
            self.stats.token_usage = round(num_used / self.max_total_num_tokens, 2)
            self.stats.num_queue_reqs = len(self.waiting_queue)
            self.stats.cache_hit_rate = cache_hit_rate

            total_queue_latency = 0
            for req in can_run_list:
                total_queue_latency += req.queue_time_end - req.queue_time_start
            self.stats.avg_request_queue_latency = total_queue_latency / num_new_seq

            self.metrics_collector.log_stats(self.stats)
        self._publish_kv_events()

    def log_decode_stats(
        self, can_run_cuda_graph: bool, running_batch: ScheduleBatch = None
    ):
        batch = running_batch or self.running_batch

        gap_latency = time.perf_counter() - self.last_decode_stats_tic
        self.last_decode_stats_tic = time.perf_counter()
        self.last_gen_throughput = self.num_generated_tokens / gap_latency
        self.num_generated_tokens = 0
        num_running_reqs = len(batch.reqs)
        num_used = self.max_total_num_tokens - (
            self.token_to_kv_pool_allocator.available_size()
            + self.tree_cache.evictable_size()
        )

        if RECORD_STEP_TIME:
            self.step_time_dict[num_running_reqs].append(
                gap_latency / self.server_args.decode_log_interval
            )

        msg = (
            f"Decode batch. "
            f"#running-req: {num_running_reqs}, "
            f"#token: {num_used}, "
            f"token usage: {num_used / self.max_total_num_tokens:.2f}, "
        )

        if self.spec_algorithm.is_none():
            spec_accept_length = 0
        else:
            spec_accept_length = (
                self.spec_num_total_accepted_tokens / self.spec_num_total_forward_ct
            )
            self.cum_spec_accept_length += self.spec_num_total_accepted_tokens
            self.cum_spec_accept_count += self.spec_num_total_forward_ct
            self.spec_num_total_accepted_tokens = self.spec_num_total_forward_ct = 0
            msg += f"accept len: {spec_accept_length:.2f}, "

        if self.disaggregation_mode == DisaggregationMode.DECODE:
            msg += f"pre-allocated usage: {self.num_tokens_pre_allocated / self.max_total_num_tokens:.2f}, "

        msg += (
            f"cuda graph: {can_run_cuda_graph}, "
            f"gen throughput (token/s): {self.last_gen_throughput:.2f}, "
            f"#queue-req: {len(self.waiting_queue)}"
        )

        logger.info(msg)
        if self.enable_metrics:
            self.stats.num_running_reqs = num_running_reqs
            self.stats.num_used_tokens = num_used
            self.stats.token_usage = num_used / self.max_total_num_tokens
            self.stats.cache_hit_rate = 0.0
            self.stats.gen_throughput = self.last_gen_throughput
            self.stats.num_queue_reqs = len(self.waiting_queue)
            self.stats.num_grammar_queue_reqs = len(self.grammar_queue)
            self.stats.spec_accept_length = spec_accept_length
            self.metrics_collector.log_stats(self.stats)
        self._publish_kv_events()

    def check_memory(self):
        available_size = (
            self.token_to_kv_pool_allocator.available_size()
            + self.tree_cache.evictable_size()
        )
        protected_size = self.tree_cache.protected_size()
        memory_leak = available_size != (
            self.max_total_num_tokens
            if not self.enable_hierarchical_cache
            else self.max_total_num_tokens - protected_size
        )
        if memory_leak:
            msg = (
                "token_to_kv_pool_allocator memory leak detected! "
                f"{available_size=}, {protected_size=}, {self.max_total_num_tokens=}\n"
                f"{self.token_to_kv_pool_allocator.available_size()=}\n"
                f"{self.tree_cache.evictable_size()=}\n"
            )
            raise ValueError(msg)

        if len(self.req_to_token_pool.free_slots) != self.req_to_token_pool.size:
            msg = (
                "req_to_token_pool memory leak detected!"
                f"available_size={len(self.req_to_token_pool.free_slots)}, "
                f"total_size={self.req_to_token_pool.size}\n"
            )
            raise ValueError(msg)

        if (
            self.enable_metrics
            and self.attn_tp_rank == 0
            and time.perf_counter() > self.metrics_collector.last_log_time + 30
        ):
            # During idle time, also collect metrics every 30 seconds.
            num_used = self.max_total_num_tokens - (
                self.token_to_kv_pool_allocator.available_size()
                + self.tree_cache.evictable_size()
            )
            num_running_reqs = len(self.running_batch.reqs)
            self.stats.num_running_reqs = num_running_reqs
            self.stats.num_used_tokens = num_used
            self.stats.token_usage = num_used / self.max_total_num_tokens
            self.stats.gen_throughput = 0
            self.stats.num_queue_reqs = len(self.waiting_queue)
            self.stats.num_grammar_queue_reqs = len(self.grammar_queue)
            self.metrics_collector.log_stats(self.stats)
        self._publish_kv_events()

    def get_next_batch_to_run(self) -> Optional[ScheduleBatch]:
        # Merge the prefill batch into the running batch
        chunked_req_to_exclude = set()
        if self.chunked_req:
            # Move the chunked request out of the batch so that we can merge
            # only finished requests to running_batch.
            chunked_req_to_exclude.add(self.chunked_req)
            self.tree_cache.cache_unfinished_req(self.chunked_req)
            # chunked request keeps its rid but will get a new req_pool_idx
            self.req_to_token_pool.free(self.chunked_req.req_pool_idx)
        if self.last_batch and self.last_batch.forward_mode.is_extend():
            if self.last_batch.chunked_req is not None:
                # In the context pipeline parallelism, after the last chunk, the current microbatch still track outdated chunked_req.
                # We need to discard it.
                chunked_req_to_exclude.add(self.last_batch.chunked_req)

            # Filter batch
            last_bs = self.last_batch.batch_size()
            self.last_batch.filter_batch(
                chunked_req_to_exclude=list(chunked_req_to_exclude)
            )
            if self.last_batch.batch_size() < last_bs:
                self.running_batch.batch_is_full = False

            # Merge the new batch into the running batch
            if not self.last_batch.is_empty():
                if self.running_batch.is_empty():
                    self.running_batch = self.last_batch
                else:
                    # Merge running_batch with prefill batch
                    self.running_batch.merge_batch(self.last_batch)

        new_batch = self.get_new_batch_prefill()
        if new_batch is not None:
            # Run prefill first if possible
            ret = new_batch
        else:
            # Run decode
            if not self.running_batch.is_empty():
                self.running_batch = self.update_running_batch(self.running_batch)
                ret = self.running_batch if not self.running_batch.is_empty() else None
            else:
                ret = None

        # Handle DP attention
        if self.server_args.enable_dp_attention or self.server_args.enable_sp_layernorm:
            ret, _ = self.prepare_dp_attn_batch(ret)

        return ret

    def get_num_allocatable_reqs(self, running_bs):
        res = global_server_args_dict["max_micro_batch_size"] - running_bs
        if self.pp_size > 1:
            res = min(res, self.req_to_token_pool.available_size())
        return res

    def get_new_batch_prefill(self) -> Optional[ScheduleBatch]:
        # Check if the grammar is ready in the grammar queue
        if self.grammar_queue:
            self.move_ready_grammar_requests()

        # Handle the cases where prefill is not allowed
        if (
            self.running_batch.batch_is_full or len(self.waiting_queue) == 0
        ) and self.chunked_req is None:
            return None

        running_bs = len(self.running_batch.reqs)
        # Ignore the check if self.chunked_req is not None.
        # In the non-PP case, when self.chunked_req is not None, num_allocatable_reqs should always be greater than 0,
        # as the space for the chunked request has just been released.
        # In PP case, a chunked req can start in one microbatch and end in another microbatch, so the max_running_requests per microbatch should not be strict.
        # Instead, we should always allow chunked request to be added, otherwise, there will be a memory leak.
        if self.get_num_allocatable_reqs(running_bs) <= 0 and not self.chunked_req:
            self.running_batch.batch_is_full = True
            return None

        if self.enable_hierarchical_cache:
            # check for completion of hierarchical cache activities to release memory
            self.tree_cache.writing_check()
            self.tree_cache.loading_check()

        # Get priority queue
        prefix_computed = self.policy.calc_priority(self.waiting_queue)

        # Prefill policy
        adder = PrefillAdder(
            self.tree_cache,
            self.token_to_kv_pool_allocator,
            self.running_batch,
            self.new_token_ratio,
            self.max_prefill_tokens,
            self.chunked_prefill_size,
            running_bs if self.is_mixed_chunk else 0,
        )

        if self.chunked_req is not None:
            self.chunked_req.init_next_round_input()
            self.chunked_req = adder.add_chunked_req(self.chunked_req)

        if self.lora_paths:
            lora_set = set([req.lora_path for req in self.running_batch.reqs])

        # Get requests from the waiting queue to a new prefill batch
        for req in self.waiting_queue:
            if (
                self.lora_paths
                and len(
                    lora_set
                    | set([req.lora_path for req in adder.can_run_list])
                    | set([req.lora_path])
                )
                > self.max_loras_per_batch
            ):
                self.running_batch.batch_is_full = True
                break

            if len(adder.can_run_list) >= self.get_num_allocatable_reqs(running_bs):
                self.running_batch.batch_is_full = True
                break

            if self.disaggregation_mode == DisaggregationMode.PREFILL:
                # In prefill mode, prealloc queue and transfer queue can also take memory,
                # so we need to check if the available size for the actual available size.
                if len(adder.can_run_list) >= self.req_to_token_pool.available_size():
                    self.running_batch.batch_is_full = True
                    break

            req.init_next_round_input(
                None if prefix_computed else self.tree_cache,
                self.enable_hierarchical_cache,
            )

            res = adder.add_one_req(
                req, self.chunked_req, self.enable_hierarchical_cache
            )

            if res != AddReqResult.CONTINUE:
                if res == AddReqResult.NO_TOKEN:
                    if self.enable_hierarchical_cache:
                        # Set batch_is_full after making sure there are requests that can be served
                        self.running_batch.batch_is_full = len(
                            adder.can_run_list
                        ) > 0 or (not self.running_batch.is_empty())
                    else:
                        self.running_batch.batch_is_full = True
                break

        # Update waiting queue
        can_run_list: List[Req] = adder.can_run_list
        if len(can_run_list) == 0:
            return None

        if self.enable_metrics:
            # only record queue time when enable_metrics is True to avoid overhead
            for req in can_run_list:
                req.queue_time_end = time.perf_counter()

        self.waiting_queue = [
            x for x in self.waiting_queue if x not in set(can_run_list)
        ]

        if self.enable_hierarchical_cache:
            self.tree_cache.ready_to_load_cache()

        if adder.new_chunked_req is not None:
            assert self.chunked_req is None
            self.chunked_req = adder.new_chunked_req

        if self.chunked_req:
            self.chunked_req.is_chunked += 1

        # Print stats
        if self.attn_tp_rank == 0:
            self.log_prefill_stats(adder, can_run_list, running_bs)

        # Create a new batch
        new_batch = ScheduleBatch.init_new(
            can_run_list,
            self.req_to_token_pool,
            self.token_to_kv_pool_allocator,
            self.tree_cache,
            self.model_config,
            self.enable_overlap,
            self.spec_algorithm,
            self.server_args.enable_custom_logit_processor,
            chunked_req=self.chunked_req,
        )
        new_batch.prepare_for_extend()

        # Mixed-style chunked prefill
        if (
            self.is_mixed_chunk
            and not self.running_batch.is_empty()
            and not (new_batch.return_logprob or self.running_batch.return_logprob)
        ):
            # TODO (lianmin): support return_logprob + mixed chunked prefill
            self.running_batch.filter_batch()
            if not self.running_batch.is_empty():
                self.running_batch.prepare_for_decode()
                new_batch.mix_with_running(self.running_batch)
                new_batch.decoding_reqs = self.running_batch.reqs
            self.running_batch = ScheduleBatch(
                reqs=[], batch_is_full=self.running_batch.batch_is_full
            )
        else:
            new_batch.decoding_reqs = None

        return new_batch

    def update_running_batch(self, batch: ScheduleBatch) -> Optional[ScheduleBatch]:
        """Update the current running decoding batch."""
        initial_bs = batch.batch_size()

        batch.filter_batch()
        if batch.is_empty():
            batch.batch_is_full = False
            return batch

        # Check if decode out of memory
        if not batch.check_decode_mem(self.decode_mem_cache_buf_multiplier) or (
            TEST_RETRACT and batch.batch_size() > 10
        ):
            old_ratio = self.new_token_ratio

            retracted_reqs, new_token_ratio = batch.retract_decode(self.server_args)
            self.new_token_ratio = new_token_ratio

            logger.info(
                "KV cache pool is full. Retract requests. "
                f"#retracted_reqs: {len(retracted_reqs)}, "
                f"#new_token_ratio: {old_ratio:.4f} -> {self.new_token_ratio:.4f}"
            )
            self._extend_requests_to_queue(retracted_reqs)
        else:
            self.new_token_ratio = max(
                self.new_token_ratio - self.new_token_ratio_decay,
                self.min_new_token_ratio,
            )

        if batch.batch_size() < initial_bs:
            batch.batch_is_full = False

        # Update batch tensors
        batch.prepare_for_decode()
        return batch

    def run_batch(
        self, batch: ScheduleBatch
    ) -> Union[GenerationBatchResult, EmbeddingBatchResult]:
        """Run a batch."""
        self.forward_ct += 1

        # Whether to run the profiler
        self._profile_batch_predicate(batch)
        if self.forward_sleep_time is not None:
            logger.info(f"Scheduler.run_batch sleep {self.forward_sleep_time}s")
            time.sleep(self.forward_sleep_time)

        # Run forward
        if self.is_generation:
            if self.spec_algorithm.is_none():
                model_worker_batch = batch.get_model_worker_batch()
                if self.pp_group.is_last_rank:
                    logits_output, next_token_ids, can_run_cuda_graph = (
                        self.tp_worker.forward_batch_generation(model_worker_batch)
                    )
                else:
                    pp_hidden_states_proxy_tensors, _, can_run_cuda_graph = (
                        self.tp_worker.forward_batch_generation(model_worker_batch)
                    )
                bid = model_worker_batch.bid
            else:
                (
                    logits_output,
                    next_token_ids,
                    bid,
                    num_accepted_tokens,
                    can_run_cuda_graph,
                ) = self.draft_worker.forward_batch_speculative_generation(batch)
                self.spec_num_total_accepted_tokens += (
                    num_accepted_tokens + batch.batch_size()
                )
                self.spec_num_total_forward_ct += batch.batch_size()
                self.num_generated_tokens += num_accepted_tokens

            if self.pp_group.is_last_rank:
                batch.output_ids = next_token_ids

            # These 2 values are needed for processing the output, but the values can be
            # modified by overlap schedule. So we have to copy them here so that
            # we can use the correct values in output processing.
            if batch.return_logprob:
                extend_input_len_per_req = [req.extend_input_len for req in batch.reqs]
                extend_logprob_start_len_per_req = [
                    req.extend_logprob_start_len for req in batch.reqs
                ]
            else:
                extend_input_len_per_req = None
                extend_logprob_start_len_per_req = None

            ret = GenerationBatchResult(
                logits_output=logits_output if self.pp_group.is_last_rank else None,
                pp_hidden_states_proxy_tensors=(
                    pp_hidden_states_proxy_tensors
                    if not self.pp_group.is_last_rank
                    else None
                ),
                next_token_ids=next_token_ids if self.pp_group.is_last_rank else None,
                extend_input_len_per_req=extend_input_len_per_req,
                extend_logprob_start_len_per_req=extend_logprob_start_len_per_req,
                bid=bid,
                can_run_cuda_graph=can_run_cuda_graph,
            )
        else:  # embedding or reward model
            model_worker_batch = batch.get_model_worker_batch()
            embeddings = self.tp_worker.forward_batch_embedding(model_worker_batch)
            ret = EmbeddingBatchResult(
                embeddings=embeddings, bid=model_worker_batch.bid
            )
        return ret

    def process_batch_result(
        self,
        batch: ScheduleBatch,
        result: Union[GenerationBatchResult, EmbeddingBatchResult],
        launch_done: Optional[threading.Event] = None,
    ):
        if batch.forward_mode.is_decode():
            self.process_batch_result_decode(batch, result, launch_done)
        elif batch.forward_mode.is_extend():
            self.process_batch_result_prefill(batch, result, launch_done)
        elif batch.forward_mode.is_idle():
            if self.enable_overlap:
                self.tp_worker.resolve_last_batch_result(launch_done)
                self.set_next_batch_sampling_info_done(batch)
        elif batch.forward_mode.is_dummy_first():
            self.set_next_batch_sampling_info_done(batch)

        if self.return_health_check_ct:
            # Return some signal for the health check.
            # This is used to prevent the health check signal being blocked by long context prefill.
            # However, one minor issue is that this code path does not check the status of detokenizer manager.
            self.return_health_check_ct -= 1
            self.send_to_tokenizer.send_pyobj(HealthCheckOutput())

    def prepare_dp_attn_batch(self, local_batch: ScheduleBatch):
        return self.prepare_dp_attn_batch_raw(
            local_batch,
            dp_size=self.server_args.dp_size,
            attn_tp_size=self.attn_tp_size,
            moe_dense_tp_size=self.server_args.moe_dense_tp_size,
            tp_cpu_group=self.tp_cpu_group,
            get_idle_batch=self.get_idle_batch,
            disable_cuda_graph=self.server_args.disable_cuda_graph,
            spec_algorithm=self.spec_algorithm,
            speculative_num_draft_tokens=self.server_args.speculative_num_draft_tokens,
            enable_two_batch_overlap=self.server_args.enable_two_batch_overlap,
            enable_deepep_moe=self.server_args.enable_deepep_moe,
            deepep_mode=DeepEPMode[self.server_args.deepep_mode],
        )

    @staticmethod
    def prepare_dp_attn_batch_raw(
        local_batch: ScheduleBatch,
        dp_size,
        attn_tp_size: int,
        moe_dense_tp_size: Optional[int],
        tp_cpu_group,
        get_idle_batch,
        disable_cuda_graph: bool,
        spec_algorithm,
        speculative_num_draft_tokens,
        enable_two_batch_overlap: bool,
        enable_deepep_moe: bool,
        deepep_mode: DeepEPMode,
    ):
        # Check if other DP workers have running batches
        if local_batch is None:
            num_tokens = 0
            num_tokens_for_logprob = 0
        elif local_batch.forward_mode.is_decode():
            num_tokens = local_batch.batch_size()
            if not spec_algorithm.is_none() and spec_algorithm.is_eagle():
                num_tokens = num_tokens * speculative_num_draft_tokens
            num_tokens_for_logprob = num_tokens
        else:
            num_tokens = local_batch.extend_num_tokens
            num_tokens_for_logprob = sum(
                [
                    # We should have at least 1 token for sample in every case.
                    max(extend_len - logprob_start_len, 1)
                    for logprob_start_len, extend_len in zip(
                        local_batch.extend_logprob_start_lens, local_batch.extend_lens
                    )
                ]
            )

        if local_batch is None or local_batch.forward_mode.is_decode_or_idle():
            can_cuda_graph = 1
        else:
            can_cuda_graph = 0

        if not spec_algorithm.is_none():
            # TODO(sang): Support cuda graph when idle batch is there.
            if local_batch is None or local_batch.forward_mode.is_idle():
                can_cuda_graph = 0

        is_extend_in_batch = (
            local_batch.forward_mode.is_extend() if local_batch else False
        )

        tbo_preparer = TboDPAttentionPreparer()

        local_info = torch.tensor(
            [
                num_tokens,
                can_cuda_graph,
                num_tokens_for_logprob,
                is_extend_in_batch,
                *tbo_preparer.prepare_all_gather(
                    local_batch,
                    deepep_mode,
                    enable_deepep_moe,
                    enable_two_batch_overlap,
                ),
            ],
            dtype=torch.int64,
        )
        global_info = torch.empty(
            (dp_size, attn_tp_size, 6),
            dtype=torch.int64,
        )
        torch.distributed.all_gather_into_tensor(
            global_info.flatten(),
            local_info,
            group=tp_cpu_group,
        )
        global_num_tokens = global_info[:, 0, 0].tolist()
        can_cuda_graph = min(global_info[:, 0, 1].tolist())
        global_num_tokens_for_logprob = global_info[:, 0, 2].tolist()
        is_extend_in_batch = global_info[:, 0, 3].tolist()

        tbo_split_seq_index, global_forward_mode = tbo_preparer.compute_output(
            global_info[:, :, 4:6]
        )

        if local_batch is None and max(global_num_tokens) > 0:
            local_batch = get_idle_batch()

        if local_batch is not None:
            # TODO: handle the case when moe_dense_tp_size != 1
            if moe_dense_tp_size == 1 and global_server_args_dict["enable_dp_lm_head"]:
                local_batch.global_num_tokens = [num_tokens]
                local_batch.global_num_tokens_for_logprob = [num_tokens_for_logprob]
            else:
                local_batch.global_num_tokens = global_num_tokens
                local_batch.global_num_tokens_for_logprob = (
                    global_num_tokens_for_logprob
                )
            local_batch.tbo_split_seq_index = tbo_split_seq_index
            local_batch.global_forward_mode = global_forward_mode

            # Check forward mode for cuda graph
            if not disable_cuda_graph:
                local_batch.can_run_dp_cuda_graph = can_cuda_graph

        return local_batch, any(is_extend_in_batch)

    def get_idle_batch(self):
        idle_batch = ScheduleBatch.init_new(
            [],
            self.req_to_token_pool,
            self.token_to_kv_pool_allocator,
            self.tree_cache,
            self.model_config,
            self.enable_overlap,
            self.spec_algorithm,
            self.server_args.enable_custom_logit_processor,
        )
        idle_batch.prepare_for_idle()
        return idle_batch

    def move_ready_grammar_requests(self):
        """Move requests whose grammar objects are ready from grammar_queue to waiting_queue."""

        num_ready_reqs = 0
        num_timeout_reqs = 0
        for req in self.grammar_queue:
            try:
                if req.finished():  # It is aborted by AbortReq
                    num_ready_reqs += 1
                    continue
                req.grammar = req.grammar.result(timeout=0.03)
                self.grammar_backend.set_cache(req.grammar_key, req.grammar.copy())
                if req.grammar is INVALID_GRAMMAR_OBJ:
                    req.set_finish_with_abort(
                        f"Invalid grammar request: {req.grammar_key=}"
                    )
                num_ready_reqs += 1
            except futures._base.TimeoutError:
                req.grammar_wait_ct += 1
                # NOTE(lianmin): this timeout is the waiting time of the above line. It is
                # not the waiting time from it enters the grammar queue.
                if req.grammar_wait_ct > GRAMMAR_TIMEOUT / 0.03:
                    num_timeout_reqs = 1
                break

        if self.server_args.enable_dp_attention:
            tp_size = self.attn_tp_size
            tp_group = self.attn_tp_cpu_group
        else:
            tp_size = self.tp_size
            tp_group = self.tp_cpu_group

        if tp_size > 1:
            # Sync across TP ranks to make sure they have the same number of ready requests
            tensor = torch.tensor([num_ready_reqs, num_timeout_reqs], dtype=torch.int32)
            torch.distributed.all_reduce(
                tensor, op=torch.distributed.ReduceOp.MAX, group=tp_group
            )
            num_ready_reqs_max, num_timeout_reqs_max = tensor.tolist()

            for i in range(num_ready_reqs, num_ready_reqs_max):
                req = self.grammar_queue[i]
                if req.finished():  # It is aborted by AbortReq
                    continue
                req.grammar = req.grammar.result()
                self.grammar_backend.set_cache(req.grammar_key, req.grammar.copy())
                if req.grammar is INVALID_GRAMMAR_OBJ:
                    req.set_finish_with_abort(
                        f"Invalid grammar request: {req.grammar_key=}"
                    )
        else:
            num_ready_reqs_max = num_ready_reqs
            num_timeout_reqs_max = num_timeout_reqs

        for i in range(num_ready_reqs, num_ready_reqs + num_timeout_reqs_max):
            req = self.grammar_queue[i]
            req.grammar.cancel()
            error_msg = f"Grammar preprocessing timed out for {req.grammar_key=}"
            req.set_finish_with_abort(error_msg)
            self.grammar_backend.set_cache(req.grammar_key, INVALID_GRAMMAR_OBJ)
        num_ready_reqs = num_ready_reqs_max + num_timeout_reqs_max

        self._extend_requests_to_queue(self.grammar_queue[:num_ready_reqs])
        self.grammar_queue = self.grammar_queue[num_ready_reqs:]

    def set_next_batch_sampling_info_done(self, batch: ScheduleBatch):
        if batch.next_batch_sampling_info:
            if batch.next_batch_sampling_info.grammars is not None:
                batch.next_batch_sampling_info.update_regex_vocab_mask()
                self.current_stream.synchronize()
            batch.next_batch_sampling_info.sampling_info_done.set()

    def watchdog_thread(self):
        """A watch dog thread that will try to kill the server itself if one forward batch takes too long."""
        self.watchdog_last_forward_ct = 0
        self.watchdog_last_time = time.perf_counter()

        while True:
            current = time.perf_counter()
            if self.cur_batch is not None:
                if self.watchdog_last_forward_ct == self.forward_ct:
                    if current > self.watchdog_last_time + self.watchdog_timeout:
                        break
                else:
                    self.watchdog_last_forward_ct = self.forward_ct
                    self.watchdog_last_time = current
            time.sleep(self.watchdog_timeout // 2)

        if not disable_request_logging():
            # Print batch size and memory pool info to check whether there are de-sync issues.
            logger.error(
                f"{self.cur_batch.batch_size()=}, "
                f"{self.cur_batch.reqs=}, "
                f"{self.token_to_kv_pool_allocator.available_size()=}, "
                f"{self.tree_cache.evictable_size()=}, "
            )

        pyspy_dump_schedulers()
        logger.error(f"Watchdog timeout ({self.watchdog_timeout=})")
        print(file=sys.stderr, flush=True)
        print(file=sys.stdout, flush=True)

        # Wait for some time so that the parent process can print the error.
        time.sleep(5)
        self.parent_process.send_signal(signal.SIGQUIT)

    def flush_cache_wrapped(self, recv_req: FlushCacheReqInput):
        success = self.flush_cache()
        return FlushCacheReqOutput(success=success)

    def flush_cache(self):
        """Flush the memory pool and cache."""
        if (
            len(self.waiting_queue) == 0
            and self.running_batch.is_empty()
            and (self.pp_size == 1 or all(x.is_empty() for x in self.running_mbs))
        ):
            self.cur_batch = None
            self.last_batch = None
            self.tree_cache.reset()
            if self.grammar_backend:
                self.grammar_backend.reset()
            self.req_to_token_pool.clear()
            self.token_to_kv_pool_allocator.clear()

            if not self.spec_algorithm.is_none():
                self.draft_worker.model_runner.req_to_token_pool.clear()
                self.draft_worker.model_runner.token_to_kv_pool_allocator.clear()

            self.num_generated_tokens = 0
            self.forward_ct_decode = 0
            self.spec_num_total_accepted_tokens = 0
            self.spec_num_total_forward_ct = 0
            self.cum_spec_accept_length = 0
            self.cum_spec_accept_count = 0
            torch.cuda.empty_cache()
            logger.info("Cache flushed successfully!")
            if_success = True
        else:
            logging.warning(
                f"Cache not flushed because there are pending requests. "
                f"#queue-req: {len(self.waiting_queue)}, "
                f"#running-req: {len(self.running_batch.reqs)}"
            )
            if_success = False
        return if_success

    def get_load(self):
        # TODO(lsyin): use dynamically maintained num_waiting_tokens
        load = (
            self.max_total_num_tokens
            - self.token_to_kv_pool_allocator.available_size()
            - self.tree_cache.evictable_size()
        )
        load += sum(len(req.origin_input_ids) for req in self.waiting_queue)
        if self.disaggregation_mode == DisaggregationMode.PREFILL:
            load += sum(
                len(req.origin_input_ids)
                for req in self.disagg_prefill_bootstrap_queue.queue
            )
        elif self.disaggregation_mode == DisaggregationMode.DECODE:
            load += sum(
                len(req.req.origin_input_ids)
                for req in self.disagg_decode_prealloc_queue.queue
            )

        return load

    def get_internal_state(self, recv_req: GetInternalStateReq):
        ret = dict(global_server_args_dict)
        ret["last_gen_throughput"] = self.last_gen_throughput
        if not self.spec_algorithm.is_none() and self.cum_spec_accept_count > 0:
            ret["avg_spec_accept_length"] = (
                self.cum_spec_accept_length / self.cum_spec_accept_count
            )
        if RECORD_STEP_TIME:
            ret["step_time_dict"] = self.step_time_dict

        ret["load"] = self.get_load()

        return GetInternalStateReqOutput(internal_state=ret)

    def set_internal_state(self, recv_req: SetInternalStateReq):
        server_args_dict = recv_req.server_args
        args_allow_update = set(
            [
                "max_micro_batch_size",
                "speculative_accept_threshold_single",
                "speculative_accept_threshold_acc",
            ]
        )
        if_success = True
        for k, v in server_args_dict.items():
            if k not in args_allow_update:
                logging.warning(f"Updating {k} is not supported.")
                if_success = False
                break
            elif k == "max_micro_batch_size" and (
                v > self.max_running_requests // self.pp_size or v < 1
            ):
                logging.warning(
                    f"Updating {k} to {v} is rejected because it is out of the valid range [1, {self.max_running_requests // self.pp_size}]."
                )
                if_success = False
                break
        if if_success:
            if not self.spec_algorithm.is_none() and self.cum_spec_accept_count > 0:
                avg_spec_accept_length = (
                    self.cum_spec_accept_length / self.cum_spec_accept_count
                )
                logger.info(f"{avg_spec_accept_length=}")
            self.cum_spec_accept_length = self.cum_spec_accept_count = 0
            for k, v in server_args_dict.items():
                global_server_args_dict[k] = v
            logger.info(f"Global server args updated! " f"{global_server_args_dict=}")
        return SetInternalStateReqOutput(
            updated=True,
            server_args=global_server_args_dict,
        )

    def handle_rpc_request(self, recv_req: RpcReqInput):
        # Handle RPC requests
        logger.info(
            f"handle_rpc_request: {recv_req.method}, param: {recv_req.parameters}"
        )

        success = True
        exec = None
        try:
            func = getattr(self, recv_req.method)
            func(recv_req.parameters)
        except Exception as e:
            success = False
            exec = e
            logger.error(f"Failed to call rpc {recv_req.method}: {str(e)}")

        barrier()
        return RpcReqOutput(success, "" if not exec else str(exec))

    def save_remote_model(self, params):
        url = params["url"]

        worker = self.tp_worker.worker

        worker.model_runner.save_remote_model(url)

    def save_sharded_model(self, params):
        worker = self.tp_worker.worker

        worker.model_runner.save_sharded_model(
            path=params["path"],
            pattern=params["pattern"],
            max_size=params["max_size"],
        )

    def abort_request(self, recv_req: AbortReq):
        # Delete requests in the waiting queue
        to_del = []
        for i, req in enumerate(self.waiting_queue):
            if req.rid.startswith(recv_req.rid):
                to_del.append(i)

        # Sort in reverse order to avoid index issues when deleting
        for i in reversed(to_del):
            req = self.waiting_queue.pop(i)
            self.send_to_tokenizer.send_pyobj(AbortReq(req.rid))
            logger.debug(f"Abort queued request. {req.rid=}")

        # Delete requests in the running batch
        if self.cur_batch is self.running_batch or self.cur_batch is None:
            reqs = self.running_batch.reqs
        else:
            reqs = self.running_batch.reqs + self.cur_batch.reqs

        for req in reqs:
            if req.rid.startswith(recv_req.rid) and not req.finished():
                logger.debug(f"Abort running request. {req.rid=}")
                # We must use to_abort because it is in a running batch
                req.to_abort = True

        # Delete the requests in the grammar queue
        for req in self.grammar_queue:
            if req.rid.startswith(recv_req.rid):
                logger.debug(f"Abort grammar queue request. {req.rid=}")
                req.grammar.cancel()
                req.set_finish_with_abort("Aborted by AbortReq.")

    def _pause_engine(self) -> Tuple[List[Req], int]:
        raise NotImplementedError()

    def update_weights_from_disk(self, recv_req: UpdateWeightFromDiskReqInput):
        """In-place update of the weights from disk."""
        success, message = self.tp_worker.update_weights_from_disk(recv_req)
        if success:
            flash_cache_success = self.flush_cache()
            assert flash_cache_success, "Cache flush failed after updating weights"
        else:
            logger.error(message)
        return UpdateWeightFromDiskReqOutput(success, message, 0)

    def init_weights_update_group(self, recv_req: InitWeightsUpdateGroupReqInput):
        """Initialize the online model parameter update group."""
        success, message = self.tp_worker.init_weights_update_group(recv_req)
        return InitWeightsUpdateGroupReqOutput(success, message)

    def update_weights_from_distributed(
        self,
        recv_req: UpdateWeightsFromDistributedReqInput,
    ) -> Tuple[bool, str]:
        """Update the online model parameter."""
        success, message = self.tp_worker.update_weights_from_distributed(recv_req)
        if success:
            flash_cache_success = self.flush_cache()
            assert flash_cache_success, "Cache flush failed after updating weights"
        else:
            logger.error(message)
        return UpdateWeightsFromDistributedReqOutput(success, message)

    def update_weights_from_tensor(self, recv_req: UpdateWeightsFromTensorReqInput):
        """Update the online model parameter from tensors."""
        success, message = self.tp_worker.update_weights_from_tensor(recv_req)
        # TODO extract common code b/t update_weights_from_distributed and update_weights_from_tensor later
        if success:
            if recv_req.flush_cache:
                flash_cache_success = self.flush_cache()
                assert flash_cache_success, "Cache flush failed after updating weights"
        else:
            logger.error(message)
        return UpdateWeightsFromTensorReqOutput(success, message)

    def get_weights_by_name(self, recv_req: GetWeightsByNameReqInput):
        parameter = self.tp_worker.get_weights_by_name(recv_req)
        return GetWeightsByNameReqOutput(parameter)

    def release_memory_occupation(self, recv_req: ReleaseMemoryOccupationReqInput):
        self.memory_saver_adapter.check_validity(
            caller_name="release_memory_occupation"
        )
        self.stashed_model_static_state = _export_static_state(
            self.tp_worker.worker.model_runner.model
        )
        self.memory_saver_adapter.pause()
        self.flush_cache()
        return ReleaseMemoryOccupationReqOutput()

    def resume_memory_occupation(self, recv_req: ResumeMemoryOccupationReqInput):
        self.memory_saver_adapter.check_validity(caller_name="resume_memory_occupation")
        self.memory_saver_adapter.resume()
        _import_static_state(
            self.tp_worker.worker.model_runner.model, self.stashed_model_static_state
        )
        del self.stashed_model_static_state
        return ResumeMemoryOccupationReqOutput()

    def slow_down(self, recv_req: SlowDownReqInput):
        t = recv_req.forward_sleep_time
        if t is not None and t <= 0:
            t = None
        self.forward_sleep_time = t
        return SlowDownReqOutput()

    def profile(self, recv_req: ProfileReq):
        if recv_req.type == ProfileReqType.START_PROFILE:
            if recv_req.profile_by_stage:
                return self.init_profile(
                    recv_req.output_dir,
                    recv_req.num_steps,
                    recv_req.activities,
                    recv_req.with_stack,
                    recv_req.record_shapes,
                    recv_req.profile_by_stage,
                    recv_req.profile_id,
                )
            else:
                self.init_profile(
                    recv_req.output_dir,
                    recv_req.num_steps,
                    recv_req.activities,
                    recv_req.with_stack,
                    recv_req.record_shapes,
                    recv_req.profile_by_stage,
                    recv_req.profile_id,
                )
                return self.start_profile(True)
        else:
            return self.stop_profile()

    def init_profile(
        self,
        output_dir: Optional[str],
        num_steps: Optional[int],
        activities: Optional[List[str]],
        with_stack: Optional[bool],
        record_shapes: Optional[bool],
        profile_by_stage: bool,
        profile_id: str,
    ) -> ProfileReqOutput:
        if self.profile_in_progress:
            return ProfileReqOutput(
                success=False,
                message="Profiling is already in progress. Call /stop_profile first.",
            )

        self.profile_by_stage = profile_by_stage

        if output_dir is None:
            output_dir = os.getenv("SGLANG_TORCH_PROFILER_DIR", "/tmp")
        if activities is None:
            activities = ["CPU", "GPU"]

        self.torch_profiler_output_dir = output_dir
        self.torch_profiler_with_stack = with_stack
        self.torch_profiler_record_shapes = record_shapes
        self.profiler_activities = activities
        self.profile_id = profile_id

        if num_steps:
            self.profile_steps = num_steps
            if self.profile_by_stage:
                self.profiler_target_prefill_ct = num_steps
                self.profiler_target_decode_ct = num_steps
                self.profiler_prefill_ct = 0
                self.profiler_decode_ct = 0
            else:
                self.profiler_target_forward_ct = self.forward_ct + num_steps
            # The caller will be notified when reaching profiler_target_forward_ct
        else:
            self.profiler_target_forward_ct = None

        return ProfileReqOutput(success=True, message="Succeeded")

    def start_profile(
        self, stage: Optional[ForwardMode] = None
    ) -> ProfileReqOutput | None:
        stage_str = f" for {stage.__str__()}" if stage else ""
        logger.info(
            f"Profiling starts{stage_str}. Traces will be saved to: {self.torch_profiler_output_dir}",
        )

        activities = self.profiler_activities
        with_stack = self.torch_profiler_with_stack
        record_shapes = self.torch_profiler_record_shapes

        activity_map = {
            "CPU": torch.profiler.ProfilerActivity.CPU,
            "GPU": torch.profiler.ProfilerActivity.CUDA,
        }
        torchprof_activities = [
            activity_map[a] for a in activities if a in activity_map
        ]

        if "RPD" in activities:
            from rpdTracerControl import rpdTracerControl

            rpdTracerControl.skipCreate()

            self.rpd_profile_path = os.path.join(
                self.torch_profiler_output_dir,
                "rpd-" + str(time.time()) + f"-TP-{self.tp_rank}" + ".trace.json.gz",
            )

            if self.tp_rank == 0:
                import sqlite3

                from rocpd.schema import RocpdSchema

                if os.path.exists("trace.rpd"):
                    os.unlink("trace.rpd")
                schema = RocpdSchema()
                connection = sqlite3.connect("trace.rpd")
                schema.writeSchema(connection)
                connection.commit()
                del connection
            torch.distributed.barrier(self.tp_cpu_group)

            self.rpd_profiler = rpdTracerControl()
            self.rpd_profiler.setPythonTrace(True)
            self.rpd_profiler.start()
            self.rpd_profiler.rangePush("", "rpd profile range", "")
            self.profile_in_progress = True
        elif torchprof_activities:
            self.torch_profiler = torch.profiler.profile(
                activities=torchprof_activities,
                with_stack=with_stack if with_stack is not None else True,
                record_shapes=record_shapes if record_shapes is not None else False,
            )
            self.torch_profiler.start()
            self.profile_in_progress = True

        if "MEM" in activities:
            torch.cuda.memory._record_memory_history(max_entries=100000)
            self.profile_in_progress = True

        if "CUDA_PROFILER" in activities:
            torch.cuda.cudart().cudaProfilerStart()

        return ProfileReqOutput(success=True, message="Succeeded")

    def stop_profile(
        self, stage: Optional[ForwardMode] = None
    ) -> ProfileReqOutput | None:
        if not self.profile_in_progress:
            return ProfileReqOutput(
                success=False,
                message="Profiling is not in progress. Call /start_profile first.",
            )

        stage_suffix = f"-{stage.__str__()}" if stage else ""
        logger.info("Stop profiling" + stage_suffix + "...")
        if self.torch_profiler is not None:
            self.torch_profiler.stop()
<<<<<<< HEAD
            if self.tp_rank == 0 or self.tp_rank == 1:
                self.torch_profiler.export_chrome_trace(
                    os.path.join(
                        self.torch_profiler_output_dir,
                        self.profiler_id + f"-TP-{self.tp_rank}" + ".trace.json.gz",
                    )
                )

        if "MEM" in self.profiler_activities:
            if self.tp_rank == 0 or self.tp_rank == 1:
                memory_profile_path = os.path.join(
                    self.torch_profiler_output_dir,
                    self.profiler_id + f"-TP-{self.tp_rank}-memory" + ".pickle",
                )
                torch.cuda.memory._dump_snapshot(memory_profile_path)
=======
            self.torch_profiler.export_chrome_trace(
                os.path.join(
                    self.torch_profiler_output_dir,
                    self.profile_id
                    + f"-TP-{self.tp_rank}"
                    + stage_suffix
                    + ".trace.json.gz",
                )
            )
            torch.distributed.barrier(self.tp_cpu_group)

        if self.rpd_profiler is not None:
            self.rpd_profiler.rangePop()
            self.rpd_profiler.stop()
            self.rpd_profiler.flush()

            torch.distributed.barrier(self.tp_cpu_group)
            if self.tp_rank == 0:
                from sglang.srt.utils import rpd_to_chrome_trace

                rpd_to_chrome_trace("trace.rpd", self.rpd_profile_path)
            self.rpd_profiler = None
            self.rpd_profiler_path = None

        if self.profiler_activities is not None and "MEM" in self.profiler_activities:
            memory_profile_path = os.path.join(
                self.torch_profiler_output_dir,
                str(time.time())
                + f"-TP-{self.tp_rank}-memory"
                + stage_suffix
                + ".pickle",
            )
            torch.cuda.memory._dump_snapshot(memory_profile_path)
>>>>>>> bd75690f
            torch.cuda.memory._record_memory_history(enabled=None)

        if "CUDA_PROFILER" in self.profiler_activities:
            torch.cuda.cudart().cudaProfilerStop()

        logger.info(
            "Profiling done. Traces are saved to: %s",
            self.torch_profiler_output_dir,
        )
        self.torch_profiler = None
        self.profile_in_progress = False

        return ProfileReqOutput(success=True, message="Succeeded.")

    def _profile_batch_predicate(self, batch):
        if self.profile_by_stage:
            if batch.forward_mode.is_prefill():
                if self.profiler_prefill_ct == 0:
                    self.start_profile(batch.forward_mode)
                self.profiler_prefill_ct += 1
                if self.profiler_prefill_ct > self.profiler_target_prefill_ct:
                    if self.profile_in_progress:
                        self.stop_profile(stage=ForwardMode.EXTEND)
            elif batch.forward_mode.is_decode():
                if self.profiler_decode_ct == 0:
                    if self.profile_in_progress:
                        # force trace flush
                        self.stop_profile(ForwardMode.EXTEND)
                    self.start_profile(batch.forward_mode)
                self.profiler_decode_ct += 1
                if self.profiler_decode_ct > self.profiler_target_decode_ct:
                    if self.profile_in_progress:
                        self.stop_profile(stage=ForwardMode.DECODE)
            else:
                raise RuntimeError("unsupported profile stage")
        else:
            # Check profiler
            if (
                self.profiler_target_forward_ct
                and self.profiler_target_forward_ct <= self.forward_ct
            ):
                self.stop_profile()

    def expert_distribution_handle(self, recv_req: ExpertDistributionReq):
        if recv_req == ExpertDistributionReq.START_RECORD:
            get_global_expert_distribution_recorder().start_record()
        elif recv_req == ExpertDistributionReq.STOP_RECORD:
            get_global_expert_distribution_recorder().stop_record()
        elif recv_req == ExpertDistributionReq.DUMP_RECORD:
            get_global_expert_distribution_recorder().dump_record()
        else:
            raise ValueError("Unrecognized ExpertDistributionReq value")
        return ExpertDistributionReqOutput()

    def open_session(self, recv_req: OpenSessionReqInput):
        # handle error
        session_id = recv_req.session_id
        if session_id in self.sessions:
            logger.warning(f"session id {session_id} already exist, cannot open.")
            return OpenSessionReqOutput(session_id, False)
        elif session_id is None:
            logger.warning("session id is None, cannot open.")
            return OpenSessionReqOutput(session_id, False)
        else:
            self.sessions[session_id] = Session(
                recv_req.capacity_of_str_len, session_id
            )
            return OpenSessionReqOutput(session_id, True)

    def close_session(self, recv_req: CloseSessionReqInput):
        # handle error
        session_id = recv_req.session_id
        if session_id not in self.sessions:
            logger.warning(f"session id {session_id} does not exist, cannot delete.")
        else:
            del self.sessions[session_id]

    def get_print_prefix(self):
        prefix = ""
        if self.attn_dp_rank is not None:
            prefix += f" DP{self.attn_dp_rank}"
        if self.server_args.tp_size > 1:
            prefix += f" TP{self.tp_rank}"
        if self.pp_size > 1:
            prefix += f" PP{self.pp_rank}"
        return prefix

    def _publish_kv_events(self):
        if self.enable_kv_cache_events:
            events = self.tree_cache.take_events()
            if events:
                batch = KVEventBatch(ts=time.time(), events=events)
                self.kv_event_publisher.publish(batch)


def is_health_check_generate_req(recv_req):
    return getattr(recv_req, "rid", "").startswith("HEALTH_CHECK")


def _export_static_state(model):
    return dict(
        buffers=[
            (name, buffer.detach().clone()) for name, buffer in model.named_buffers()
        ]
    )


def _import_static_state(model, static_params):
    self_named_buffers = dict(model.named_buffers())
    for name, tensor in static_params["buffers"]:
        self_named_buffers[name][...] = tensor


def run_scheduler_process(
    server_args: ServerArgs,
    port_args: PortArgs,
    gpu_id: int,
    tp_rank: int,
    pp_rank: int,
    dp_rank: Optional[int],
    pipe_writer,
):
    # Generate the prefix
    prefix = ""
    if dp_rank is not None:
        prefix += f" DP{dp_rank}"
    if server_args.tp_size > 1:
        prefix += f" TP{tp_rank}"
    if server_args.pp_size > 1:
        prefix += f" PP{pp_rank}"

    # Config the process
    kill_itself_when_parent_died()
    setproctitle.setproctitle(f"sglang::scheduler{prefix.replace(' ', '_')}")
    faulthandler.enable()
    parent_process = psutil.Process().parent()

    # [For Router] if env var "SGLANG_DP_RANK" exist, set dp_rank to the value of the env var
    if dp_rank is None and "SGLANG_DP_RANK" in os.environ:
        dp_rank = int(os.environ["SGLANG_DP_RANK"])

    # Configure the logger
    configure_logger(server_args, prefix=prefix)
    suppress_other_loggers()

    # Set cpu affinity to this gpu process
    if get_bool_env_var("SGLANG_SET_CPU_AFFINITY"):
        set_gpu_proc_affinity(server_args.tp_size, server_args.nnodes, gpu_id)

    embedding_cache_size = 100
    if "SGLANG_VLM_CACHE_SIZE_MB" in os.environ:
        embedding_cache_size = int(os.environ["SGLANG_VLM_CACHE_SIZE_MB"])
    init_embedding_cache(embedding_cache_size * 1024 * 1024)
    # Create a scheduler and run the event loop
    try:
        scheduler = Scheduler(server_args, port_args, gpu_id, tp_rank, pp_rank, dp_rank)
        pipe_writer.send(
            {
                "status": "ready",
                "max_total_num_tokens": scheduler.max_total_num_tokens,
                "max_req_input_len": scheduler.max_req_input_len,
            }
        )
        disaggregation_mode: DisaggregationMode = scheduler.disaggregation_mode

        if disaggregation_mode == DisaggregationMode.NULL:
            if server_args.pp_size > 1:
                scheduler.event_loop_pp()
            elif scheduler.enable_overlap:
                scheduler.event_loop_overlap()
            else:
                scheduler.event_loop_normal()
        elif disaggregation_mode == DisaggregationMode.PREFILL:
            if scheduler.enable_overlap:
                scheduler.event_loop_overlap_disagg_prefill()
            else:
                scheduler.event_loop_normal_disagg_prefill()

        elif disaggregation_mode == DisaggregationMode.DECODE:
            if scheduler.enable_overlap:
                scheduler.event_loop_overlap_disagg_decode()
            else:
                scheduler.event_loop_normal_disagg_decode()

    except Exception:
        traceback = get_exception_traceback()
        logger.error(f"Scheduler hit an exception: {traceback}")
        parent_process.send_signal(signal.SIGQUIT)<|MERGE_RESOLUTION|>--- conflicted
+++ resolved
@@ -2285,23 +2285,6 @@
         logger.info("Stop profiling" + stage_suffix + "...")
         if self.torch_profiler is not None:
             self.torch_profiler.stop()
-<<<<<<< HEAD
-            if self.tp_rank == 0 or self.tp_rank == 1:
-                self.torch_profiler.export_chrome_trace(
-                    os.path.join(
-                        self.torch_profiler_output_dir,
-                        self.profiler_id + f"-TP-{self.tp_rank}" + ".trace.json.gz",
-                    )
-                )
-
-        if "MEM" in self.profiler_activities:
-            if self.tp_rank == 0 or self.tp_rank == 1:
-                memory_profile_path = os.path.join(
-                    self.torch_profiler_output_dir,
-                    self.profiler_id + f"-TP-{self.tp_rank}-memory" + ".pickle",
-                )
-                torch.cuda.memory._dump_snapshot(memory_profile_path)
-=======
             self.torch_profiler.export_chrome_trace(
                 os.path.join(
                     self.torch_profiler_output_dir,
@@ -2335,7 +2318,6 @@
                 + ".pickle",
             )
             torch.cuda.memory._dump_snapshot(memory_profile_path)
->>>>>>> bd75690f
             torch.cuda.memory._record_memory_history(enabled=None)
 
         if "CUDA_PROFILER" in self.profiler_activities:
